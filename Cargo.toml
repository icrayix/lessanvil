[package]
name = "lessanvil"
version = "1.0.0"
authors = ["icrayix"]
edition = "2021"
license = "MIT"
description = "Library for reducing a Minecraft: Java Edition's world size by removing unused chunks."
repository = "https://github.com/icrayix/lessanvil"
readme = "README.md"

[dependencies]
thiserror = "1.0.40"
serde = "1.0.159"
rayon = "1.7.0"
fastanvil = { version = "0.28.0", default-features = false }
fastnbt = "2.3.2"

[workspace]
members = ["cli"]

[workspace.package]
repository = "https://github.com/icrayix/lessanvil"
<<<<<<< HEAD
readme = "README.md"

[profile.release]
strip = "debuginfo"
=======
readme = "README.md"
>>>>>>> dd0ff020
<|MERGE_RESOLUTION|>--- conflicted
+++ resolved
@@ -20,11 +20,8 @@
 
 [workspace.package]
 repository = "https://github.com/icrayix/lessanvil"
-<<<<<<< HEAD
 readme = "README.md"
 
 [profile.release]
 strip = "debuginfo"
-=======
-readme = "README.md"
->>>>>>> dd0ff020
+
